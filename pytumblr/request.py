import urllib
import urllib2
import time
import json

from urlparse import parse_qsl
import oauth2 as oauth
from httplib2 import RedirectLimit

class TumblrRequest(object):
    """
    A simple request object that lets us query the Tumblr API
    """

<<<<<<< HEAD
    __version = "0.0.7";

    def __init__(self, consumer_key, consumer_secret="", oauth_token="", oauth_secret="", host="http://api.tumblr.com"):
=======
    def __init__(self, consumer_key, consumer_secret="", oauth_token="", oauth_secret="", host="https://api.tumblr.com"):
>>>>>>> a067a36c
        self.host = host
        self.consumer = oauth.Consumer(key=consumer_key, secret=consumer_secret)
        self.token = oauth.Token(key=oauth_token, secret=oauth_secret)
        self.headers = {
            "User-Agent" : "pytumblr/" + self.__version
        }

    def get(self, url, params):
        """
        Issues a GET request against the API, properly formatting the params

        :param url: a string, the url you are requesting
        :param params: a dict, the key-value of all the paramaters needed
                       in the request
        :returns: a dict parsed of the JSON response
        """
        url = self.host + url
        if params:
            url = url + "?" + urllib.urlencode(params)

        client = oauth.Client(self.consumer, self.token)
        try:
            client.follow_redirects = False
            resp, content = client.request(url, method="GET", redirections=False, headers=self.headers)
        except RedirectLimit, e:
            resp, content = e.args

        return self.json_parse(content)

    def post(self, url, params={}, files=[]):
        """
        Issues a POST request against the API, allows for multipart data uploads

        :param url: a string, the url you are requesting
        :param params: a dict, the key-value of all the parameters needed
                       in the request
        :param files: a list, the list of tuples of files

        :returns: a dict parsed of the JSON response
        """
        url = self.host + url
        try:
            if files:
                return self.post_multipart(url, params, files)
            else:
                client = oauth.Client(self.consumer, self.token)
                resp, content = client.request(url, method="POST", body=urllib.urlencode(params), headers=self.headers)
                return self.json_parse(content)
        except urllib2.HTTPError, e:
            return self.json_parse(e.read())

    def json_parse(self, content):
        """
        Wraps and abstracts content validation and JSON parsing
        to make sure the user gets the correct response.
        
        :param content: The content returned from the web request to be parsed as json
        
        :returns: a dict of the json response
        """
        try:
            data = json.loads(content)
        except ValueError, e:
            data = {'meta': { 'status': 500, 'msg': 'Server Error'}, 'response': {"error": "Malformed JSON or HTML was returned."}}
        
        #We only really care about the response if we succeed
        #and the error if we fail
        if data['meta']['status'] in [200, 201, 301]:
            return data['response']
        else:
            return data

    def post_multipart(self, url, params, files):
        """
        Generates and issues a multipart request for data files

        :param url: a string, the url you are requesting
        :param params: a dict, a key-value of all the parameters
        :param files:  a list, the list of tuples for your data

        :returns: a dict parsed from the JSON response
        """
        #combine the parameters with the generated oauth params
        params = dict(params.items() + self.generate_oauth_params().items())
        faux_req = oauth.Request(method="POST", url=url, parameters=params)
        faux_req.sign_request(oauth.SignatureMethod_HMAC_SHA1(), self.consumer, self.token)
        params = dict(parse_qsl(faux_req.to_postdata()))

        content_type, body = self.encode_multipart_formdata(params, files)
        headers = {'Content-Type': content_type, 'Content-Length': str(len(body))}

        #Do a bytearray of the body and everything seems ok
        r = urllib2.Request(url, bytearray(body), headers)
        content = urllib2.urlopen(r).read()
        return self.json_parse(content)

    def encode_multipart_formdata(self, fields, files):
        """
        Properly encodes the multipart body of the request

        :param fields: a dict, the parameters used in the request
        :param files:  a list of tuples containing information about the files

        :returns: the content for the body and the content-type value
        """
        import mimetools
        import mimetypes
        BOUNDARY = mimetools.choose_boundary()
        CRLF = '\r\n'
        L = []
        for (key, value) in fields.items():
            L.append('--' + BOUNDARY)
            L.append('Content-Disposition: form-data; name="{0}"'.format(key))
            L.append('')
            L.append(value)
        for (key, filename, value) in files:
            L.append('--' + BOUNDARY)
            L.append('Content-Disposition: form-data; name="{0}"; filename="{1}"'.format(key, filename))
            L.append('Content-Type: {0}'.format(mimetypes.guess_type(filename)[0] or 'application/octet-stream'))
            L.append('Content-Transfer-Encoding: binary')
            L.append('')
            L.append(value)
        L.append('--' + BOUNDARY + '--')
        L.append('')
        body = CRLF.join(L)
        content_type = 'multipart/form-data; boundary={0}'.format(BOUNDARY)
        return content_type, body

    def generate_oauth_params(self):
        """
        Generates the oauth parameters needed for multipart/form requests

        :returns: a dictionary of the proper headers that can be used
                  in the request
        """
        params = {
            'oauth_version': "1.0",
            'oauth_nonce': oauth.generate_nonce(),
            'oauth_timestamp': int(time.time()),
            'oauth_token': self.token.key,
            'oauth_consumer_key': self.consumer.key
        }
        return params<|MERGE_RESOLUTION|>--- conflicted
+++ resolved
@@ -12,13 +12,9 @@
     A simple request object that lets us query the Tumblr API
     """
 
-<<<<<<< HEAD
     __version = "0.0.7";
 
-    def __init__(self, consumer_key, consumer_secret="", oauth_token="", oauth_secret="", host="http://api.tumblr.com"):
-=======
     def __init__(self, consumer_key, consumer_secret="", oauth_token="", oauth_secret="", host="https://api.tumblr.com"):
->>>>>>> a067a36c
         self.host = host
         self.consumer = oauth.Consumer(key=consumer_key, secret=consumer_secret)
         self.token = oauth.Token(key=oauth_token, secret=oauth_secret)
